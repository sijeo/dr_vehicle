--- conflicted
+++ resolved
@@ -157,31 +157,21 @@
 {
     int i;
     float r[3] = {
-<<<<<<< HEAD
-        (float)(s->gx - GYRO_B[0]),
-        (float)(s->gy - GYRO_B[1]),
-        (float)(s->gz - GYRO_B[2])
+        (float)s->gx,
+        (float)s->gy,
+        (float)s->gz
     };
-
     float gyro_dps[3];
-    gyro_dps[0] = r[0]/GYRO_SCALE_LSB_PER_DPS;
-    gyro_dps[1] = r[1]/GYRO_SCALE_LSB_PER_DPS;
-    gyro_dps[2] = r[2]/GYRO_SCALE_LSB_PER_DPS;
-=======
-        (float)s->gx - GYRO_B[0],
-        (float)s->gy - GYRO_B[1],
-        (float)s->gz - GYRO_B[2]
-    };
-    
-    float gyro_dps[3];
-    gyro_dps[0] = r[0] / GYRO_SCALE_LSB_PER_DPS;
-    gyro_dps[1] = r[1] / GYRO_SCALE_LSB_PER_DPS;
-    gyro_dps[2] = r[2] / GYRO_SCALE_LSB_PER_DPS;
->>>>>>> ef8e83e3
-
-    gyro_rads[0] = gyro_dps[0] * (3.14159265f / 180.0f);
-    gyro_rads[1] = gyro_dps[1] * (3.14159265f / 180.0f);
-    gyro_rads[2] = gyro_dps[2] * (3.14159265f / 180.0f);
+    int i;
+    for( i = 0; i < 3; i++ )
+    {
+        gyro_dps[i] = GYRO_A[i][0] * r[0] + GYRO_A[i][1] * r[1] + GYRO_A[i][2] * r[2] + GYRO_B[i];
+    }
+
+    /* Convert to rad/s */
+    gyro_rads[0] = gyro_dps[0] * DEG2RAD;
+    gyro_rads[1] = gyro_dps[1] * DEG2RAD;
+    gyro_rads[2] = gyro_dps[2] * DEG2RAD;
 }
 
 /**
